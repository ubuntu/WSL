--- conflicted
+++ resolved
@@ -141,14 +141,9 @@
     {
         namespace fs = std::filesystem;
         const auto path = Oobe::WindowsPath(fs::path{L"/var/lib/snapd/snaps/"});
-<<<<<<< HEAD
-        return find_file_if(path, [name](const auto& entry) {
-            return fs::is_regular_file(entry) && starts_with(entry.path().filename().wstring(), name);
-=======
         return any_file_of(path, [name](const auto& entry) {
             const std::wstring_view filename{entry.path().filename().wstring()};
-            return fs::is_regular_file(entry) && starts_with(filename, name) && ends_with(filename, {L"snap"});
->>>>>>> b6c900ea
+            return fs::is_regular_file(entry) && starts_with(filename, name) && ends_with(filename, L"snap");
         });
     }
 
