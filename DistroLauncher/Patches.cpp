/*
 * Copyright (C) 2022 Canonical Ltd
 *
 * This program is free software: you can redistribute it and/or modify
 * it under the terms of the GNU General Public License version 3 as
 * published by the Free Software Foundation.
 *
 * This program is distributed in the hope that it will be useful,
 * but WITHOUT ANY WARRANTY; without even the implied warranty of
 * MERCHANTABILITY or FITNESS FOR A PARTICULAR PURPOSE.  See the
 * GNU General Public License for more details.
 *
 * You should have received a copy of the GNU General Public License
 * along with this program.  If not, see <http://www.gnu.org/licenses/>.
 *
 */

#include "stdafx.h"


std::wstring& trim(std::wstring& str)
{
    constexpr std::wstring_view wspace = L"\n\t ";
    const auto not_whitespace = [&](auto ch) { return std::find(wspace.cbegin(), wspace.cend(), ch) == wspace.cend(); };
    str.erase(str.cbegin(), std::find_if(str.cbegin(), str.cend(), not_whitespace));
    str.erase(std::find_if(str.crbegin(), str.crend(), not_whitespace).base(), str.cend());
    return str;
}

PatchLog::PatchLog(std::wstring_view linuxpath) : linux_path(linuxpath), windows_path(Oobe::WindowsPath(linuxpath))
{ }

PatchLog::PatchLog(std::filesystem::path linuxpath) :
    linux_path(std::move(linuxpath)), windows_path(Oobe::WindowsPath(linux_path))
{ }

bool PatchLog::exists() const
{
    return std::filesystem::exists(windows_path);
}

void PatchLog::read()
{
    patches = std::vector<std::wstring>{};
    if (!exists()) {
        any_changes = true;
        return;
    }

    std::wifstream file_handle(windows_path);
    std::wstring buffer;
    while (file_handle) {
        std::getline(file_handle, buffer);

        trim(buffer);

        // Comments and empty lines
        if (buffer.empty() || buffer.front() == '#') {
            continue;
        }

        patches.push_back(std::move(buffer));
        buffer.clear();
    }
}

void PatchLog::write()
{
    if (!any_changes) {
        return;
    }
    DWORD exitCode;
    std::wstringstream command;
    command << L"echo \"# WSL patches log. Do not modify this file.\n";
    std::for_each(patches.cbegin(), patches.cend(), [&](auto patch) { command << patch << '\n'; });
    command << "\" > " << linux_path;

    g_wslApi.WslLaunchInteractive(command.str().c_str(), 1, &exitCode);
}

void PatchLog::push_back(std::wstring patchname)
{
    any_changes = true;
    patches.emplace_back(std::move(patchname));
};

bool PatchLog::contains(std::wstring_view patchname) const
{
    return std::find(patches.cbegin(), patches.cend(), patchname) != patches.cend();
}

bool CreateLogDirectory()
{
    DWORD exitCode;
    if (std::filesystem::exists(Oobe::WindowsPath(patches::linux_dir))) {
        return true;
    }

    const auto command = L"mkdir -p " + patches::linux_dir.wstring();
    HRESULT hr = Sudo::WslLaunchInteractive(command.c_str(), 1, &exitCode);
    return SUCCEEDED(hr) && exitCode == 0;
}

bool ShutdownDistro()
{
    const std::wstring shutdown_command = L"wsl -t " + DistributionInfo::Name;
    return _wsystem(shutdown_command.c_str()) == 0;
}

bool ImportPatch(std::wstring_view patchname)
{
    const auto patch_windows_path{(std::filesystem::path{patches::windows_dir} += patchname) += L".diff"};
    const auto patch_wsl_tmp_path{Oobe::WindowsPath(patches::tmp_location)};

    std::error_code errcode;
    bool success = std::filesystem::copy_file(patch_windows_path, patch_wsl_tmp_path,
                                              std::filesystem::copy_options::overwrite_existing, errcode);
    return success && !errcode;
}

bool ApplyPatch(std::wstring_view patchname)
{
    DWORD errorCode;
    std::wstringstream command;

    const auto patch_linux_path = patches::tmp_location.wstring();
    const auto output_log_linux_path = patches::output_log.wstring();

    command << L"patch -d/ -p0 < " << std::quoted(patch_linux_path) << L" >> " << std::quoted(output_log_linux_path)
            << " 2>&1";
    const HRESULT hr = g_wslApi.WslLaunchInteractive(command.str().c_str(), 0, &errorCode);

    return SUCCEEDED(hr) && errorCode == 0;
}

<<<<<<< HEAD
[[nodiscard]] std::vector<std::wstring> PatchList()
{
    return {L"0001-init-log", L"0002-upgrader-policy"};
}

=======
>>>>>>> c5bd49e9
void ApplyPatchesImpl()
{

    PatchLog patch_log{patches::install_log};

    if (!patch_log.exists()) {
        if (const bool success = CreateLogDirectory(); !success) {
            return;
        }
    }

    patch_log.read();
    const auto patchlist = GetPatchList();

    // Filter patches already applied
    const auto patches_begin =
      std::find_if_not(patchlist.cbegin(), patchlist.cend(), [&](auto pname) { return patch_log.contains(pname); });

    if (patches_begin == patchlist.cend()) {
        return;
    }

    Sudo()
      .and_then([&]() {
          // Restart distro
          ShutdownDistro();

          // Import and apply patches
          auto patches_end = std::find_if_not(patches_begin, patchlist.cend(), [](auto patchname) {
              return ImportPatch(patchname) && ApplyPatch(patchname);
          });

          // Log applied patches
          std::for_each(patches_begin, patches_end, [&](auto& pname) { patch_log.push_back(std::move(pname)); });
          patch_log.write();
      })
      .or_else([](auto why) {
#ifndef DNDEBUG
          std::wcerr << "Failed to set root user during install. Error code: " << static_cast<int>(why) << std::endl;
#endif
      });
}

void ApplyPatches()
{
    static auto update_mutex = NamedMutex(L"install-mutex", true);
    update_mutex.lock().and_then(ApplyPatchesImpl).or_else([] {
#ifndef DNDEBUG
        std::wcerr << "Failed to acquire update mutex" << std::endl;
#endif
    });
}<|MERGE_RESOLUTION|>--- conflicted
+++ resolved
@@ -133,14 +133,6 @@
     return SUCCEEDED(hr) && errorCode == 0;
 }
 
-<<<<<<< HEAD
-[[nodiscard]] std::vector<std::wstring> PatchList()
-{
-    return {L"0001-init-log", L"0002-upgrader-policy"};
-}
-
-=======
->>>>>>> c5bd49e9
 void ApplyPatchesImpl()
 {
 
