/*
 * Copyright (C) 2022 Canonical Ltd
 *
 * This program is free software: you can redistribute it and/or modify
 * it under the terms of the GNU General Public License version 3 as
 * published by the Free Software Foundation.
 *
 * This program is distributed in the hope that it will be useful,
 * but WITHOUT ANY WARRANTY; without even the implied warranty of
 * MERCHANTABILITY or FITNESS FOR A PARTICULAR PURPOSE.  See the
 * GNU General Public License for more details.
 *
 * You should have received a copy of the GNU General Public License
 * along with this program.  If not, see <http://www.gnu.org/licenses/>.
 *
 */

#include "stdafx.h"

std::wstring& trim(std::wstring& str)
{
    constexpr std::wstring_view wspace = L"\n\t ";
    const auto not_whitespace = [&](wchar_t character) {
        return std::find(wspace.cbegin(), wspace.cend(), character) == wspace.cend();
    };
    str.erase(str.cbegin(), std::find_if(str.cbegin(), str.cend(), not_whitespace));
    str.erase(std::find_if(str.crbegin(), str.crend(), not_whitespace).base(), str.cend());
    return str;
}

PatchLog::PatchLog(std::wstring_view linuxpath) : linux_path(linuxpath), windows_path(Oobe::WindowsPath(linuxpath))
{
}

PatchLog::PatchLog(std::filesystem::path linuxpath) :
    linux_path(std::move(linuxpath)), windows_path(Oobe::WindowsPath(linux_path))
{
}

bool PatchLog::exists() const
{
    return std::filesystem::exists(windows_path);
}

void PatchLog::read()
{
    patches = std::vector<std::wstring>{};
    if (!exists()) {
        any_changes = true;
        return;
    }

    std::wifstream file_handle(windows_path);
    std::wstring buffer;
    while (file_handle) {
        std::getline(file_handle, buffer);

        trim(buffer);

        // Comments and empty lines
        if (buffer.empty() || buffer.front() == '#') {
            continue;
        }

        patches.push_back(std::move(buffer));
        buffer.clear();
    }
}

void PatchLog::write()
{
    if (!any_changes) {
        return;
    }
    DWORD exitCode;
    std::wstringstream command;
    command << L"echo \"# WSL patches log. Do not modify this file.\n";
    std::for_each(patches.cbegin(), patches.cend(), [&](auto patch) { command << patch << '\n'; });
    command << "\" > " << linux_path;

    g_wslApi.WslLaunchInteractive(command.str().c_str(), 1, &exitCode);
}

void PatchLog::emplace_back(std::wstring&& patchname)
{
    any_changes = true;
    patches.emplace_back(std::forward<std::wstring>(patchname));
};

bool PatchLog::contains(std::wstring_view patchname) const
{
    return std::find(patches.cbegin(), patches.cend(), patchname) != patches.cend();
}

bool CreateLogDirectory()
{
    DWORD exitCode;
    if (std::filesystem::exists(Oobe::WindowsPath(patches::linux_dir))) {
        return true;
    }

    const auto command = L"mkdir -p " + patches::linux_dir.wstring();
    HRESULT hr = Sudo::WslLaunchInteractive(command.c_str(), 1, &exitCode);
    return SUCCEEDED(hr) && exitCode == 0;
}

bool ShutdownDistro()
{
    const std::wstring shutdown_command = L"wsl -t " + DistributionInfo::Name;
    return _wsystem(shutdown_command.c_str()) == 0;
}

bool ImportPatch(std::wstring_view patchname)
{
    const auto patch_windows_path{(std::filesystem::path{patches::windows_dir} += patchname) += L".diff"};
    const auto patch_wsl_tmp_path{Oobe::WindowsPath(patches::tmp_location)};

    std::error_code errcode;
    bool success = std::filesystem::copy_file(patch_windows_path, patch_wsl_tmp_path,
                                              std::filesystem::copy_options::overwrite_existing, errcode);
    return success && !errcode;
}

bool ApplyPatch(std::wstring_view patchname)
{
    DWORD errorCode;
    std::wstringstream command;

    const auto patch_linux_path = patches::tmp_location.wstring();
    const auto output_log_linux_path = patches::output_log.wstring();

    command << L"patch -d/ -p0 < " << std::quoted(patch_linux_path) << L" >> " << std::quoted(output_log_linux_path)
            << " 2>&1";
    const HRESULT hr = g_wslApi.WslLaunchInteractive(command.str().c_str(), 0, &errorCode);

    return SUCCEEDED(hr) && errorCode == 0;
}

[[nodiscard]] std::optional<std::vector<std::wstring>> ReadPatchList()
{
<<<<<<< HEAD
    return {L"0001-init-log", L"0002-upgrader-policy"};
=======
    std::vector<std::wstring> patchnames;
    auto directory = std::filesystem::directory_iterator(patches::windows_dir);
    
    for (const auto& patchfile: directory) {
        patchnames.push_back(patchfile.path().stem().wstring());
    }

    return patchnames;
>>>>>>> 46d38df1
}

void ApplyPatchesImpl()
{
    PatchLog patch_log{patches::install_log};

    if (!patch_log.exists()) {
        if (const bool success = CreateLogDirectory(); !success) {
            return;
        }
    }

    patch_log.read();
    auto patchlist = ReadPatchList();
    if (!patchlist.has_value()) {
        return;
    }

    // Filter patches already applied
    const auto patches_begin =
      std::find_if_not(patchlist->begin(), patchlist->end(), [&](auto pname) { return patch_log.contains(pname); });

    if (patches_begin == patchlist->cend()) {
        return;
    }

    Sudo()
      .and_then([&]() {
          // Restart distro
          ShutdownDistro();

          // Import and apply patches
          auto patches_end = std::find_if_not(patches_begin, patchlist->end(), [](auto patchname) {
              return ImportPatch(patchname) && ApplyPatch(patchname);
          });

          // Log applied patches
          std::for_each(patches_begin, patches_end, [&](auto& pname) { patch_log.emplace_back(std::move(pname)); });
          patch_log.write();
      })
      .or_else([](auto why) {
#ifndef DNDEBUG
          std::wcerr << "Failed to set root user during install. Error code: " << static_cast<int>(why) << std::endl;
#endif
      });
}

void ApplyPatches()
{
    static auto update_mutex = NamedMutex(L"install-mutex", true);
    update_mutex.lock().and_then(ApplyPatchesImpl).or_else([] {
#ifndef DNDEBUG
        std::wcerr << "Failed to acquire update mutex" << std::endl;
#endif
    });
}<|MERGE_RESOLUTION|>--- conflicted
+++ resolved
@@ -138,18 +138,14 @@
 
 [[nodiscard]] std::optional<std::vector<std::wstring>> ReadPatchList()
 {
-<<<<<<< HEAD
-    return {L"0001-init-log", L"0002-upgrader-policy"};
-=======
     std::vector<std::wstring> patchnames;
     auto directory = std::filesystem::directory_iterator(patches::windows_dir);
-    
+
     for (const auto& patchfile: directory) {
         patchnames.push_back(patchfile.path().stem().wstring());
     }
 
     return patchnames;
->>>>>>> 46d38df1
 }
 
 void ApplyPatchesImpl()
