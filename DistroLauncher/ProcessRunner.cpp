--- conflicted
+++ resolved
@@ -80,16 +80,6 @@
 
         TCHAR szCmdline[80];
         wcsncpy_s(szCmdline, cmd.data(), cmd.length());
-<<<<<<< HEAD
-        exit_code = CreateProcess(NULL,          // command line
-                                  szCmdline,     // non-const CLI
-                                  NULL,          // process security attributes
-                                  NULL,          // primary thread security attributes
-                                  TRUE,          // handles are inherited
-                                  0,             // creation flags
-                                  NULL,          // use parent's environment
-                                  NULL,          // use parent's current directory
-=======
         exit_code = CreateProcess(nullptr,       // command line
                                   szCmdline,     // non-const CLI
                                   nullptr,       // process security attributes
@@ -98,7 +88,6 @@
                                   0,             // creation flags
                                   nullptr,       // use parent's environment
                                   nullptr,       // use parent's current directory
->>>>>>> 3a820aeb
                                   &_siStartInfo, // STARTUPINFO pointer
                                   &_piProcInfo); // output: PROCESS_INFORMATION
         CloseHandle(g_hChildStd_ERR_Wr);
