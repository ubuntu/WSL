package test_runner

import (
<<<<<<< HEAD
	"bytes"
	"context"
	"os/exec"
=======
	"gopkg.in/ini.v1"
>>>>>>> c58ffb49
	"strings"
	"testing"
	"time"
)

<<<<<<< HEAD
func getDistroStatus(t *Tester) string {
	// wsl -l -v outputs UTF-16 (See https://github.com/microsoft/WSL/issues/4607)
	// We use $env:WSL_UTF8=1 to prevent this (Available from 0.64.0 onwards https://github.com/microsoft/WSL/releases/tag/0.64.0)
	str := t.AssertOsCommand("powershell.exe", "-noninteractive", "-nologo", "-noprofile", "-command",
		"$env:WSL_UTF8=1 ; wsl -l -v")

	for _, line := range strings.Split(str, "\n")[1:] {
		columns := strings.Fields(line)
		// columns = {[*], distroName, status, WSL-version}
		if len(columns) < 3 {
			continue
		}
		idx := 0
		if columns[idx] == "*" {
			idx++
		}
		if columns[idx] == *distroName {
			return columns[idx+1]
		}
	}
	return "DistroNotFound"
}

func TestBasicSetup(t *testing.T) {
	// Wrapping testing.T to get the friendly additions to its API as declared in `wsl_tester.go`.
	tester := WslTester(t)

	// Invoke the launcher as if the user did: `<launcher>.exe install --ui=gui`
	outStr := tester.AssertLauncherCommand("install --ui=gui") // without install the launcher will run bash.
	if len(outStr) == 0 {
		tester.Fatal("Failed to install the distro: No output produced.")
=======
func expectedUpgradePolicy(distro string) string {
	if distro == "Ubuntu" {
		return "lts"
	}
	if strings.HasPrefix(distro, "Ubuntu") && strings.HasSuffix(distro, "LTS") {
		return "never"
>>>>>>> c58ffb49
	}
	// Preview and Dev
	return "normal"
}

// After completing the setup, the OOBE must have created a new user and the distro launcher must have set it as the default.
func assertUserNotRoot(tester *Tester) {
	outputStr := tester.AssertWslCommand("whoami")
	notRoot := strings.Fields(outputStr)[0]
	if notRoot == "root" {
		tester.Logf("%s", outputStr)
		tester.Fatal("Default user should not be root.")
	}
}

// Subiquity either installs or marks for installation the relevant language packs for the chosen language.
func assertLanguagePacksMarked(tester *Tester) {
	outputStr := tester.AssertWslCommand("apt-mark", "showinstall", "language-pack\\*")
	packs := strings.Fields(outputStr)
	tester.Logf("%s", outputStr) // I'd like to see what packs were installed in the end, just in case.
	if len(packs) == 0 {
		tester.Fatal("At least one language pack should have been installed or marked for installation, but apt-mark command output is empty.")
	}
}

// Proper release. Ensures the right tarball was used as rootfs.
func assertCorrectReleaseRootfs(tester *Tester) {
	expectedRelease := func() string {
		if *distroName == "Ubuntu-Preview" {
			return "22.10"
		}
		if *distroName == "Ubuntu" {
			return "22.04"
		}
		if *distroName == "Ubuntu22.04LTS" {
			return "22.04"
		}
		if *distroName == "Ubuntu20.04LTS" {
			return "20.04"
		}
		if *distroName == "Ubuntu18.04LTS" {
			return "18.04"
		}
		return "22.10" // Development version
	}()
	if len(expectedRelease) == 0 {
		tester.Logf("Unknown Ubuntu release corresponding to distro name '%s'", *distroName)
		tester.Fatal("Unexpected value provided via --distro-name")
	}
	outputStr := tester.AssertWslCommand("lsb_release", "-r")
	cfg, err := ini.Load([]byte(outputStr))
	if err != nil {
		tester.Logf("Output of lsb_release -r:\n%s", outputStr)
		tester.Fatal("Failed to parse ini file")
	}

	release := cfg.Section(ini.DefaultSection).Key("Release")
	if release.String() != expectedRelease {
		tester.Logf("Output of lsb_release -r:\n%s", outputStr)
		tester.Logf("Parsed release:   %s", release.String())
		tester.Logf("Expected release: %s", expectedRelease)
		tester.Fatal("Unexpected release string")
	}
}

// Ensures systemd was enabled.
func assertSystemdEnabled(tester *Tester) {
	tester.AssertWslCommand("busctl", "list", "--no-pager")

	getSystemdStatus := func() string {
		outputStr := tester.AssertWslCommand("bash", "-ec", "systemctl is-system-running --wait || exit 0")
		return strings.TrimSpace(outputStr)
	}

	status := getSystemdStatus()
	if status != "degraded" && status != "running" {
		tester.Logf("%s", status)
		tester.Fatal("Systemd failed to start")
	}
}

// Sysusers service fix
func assertSysusersServiceWorks(tester *Tester) {
	tester.AssertWslCommand("systemctl", "status", "systemd-sysusers.service")
}

// Upgrade policy matches launcher
func assertCorrectUpgradePolicy(tester *Tester) {
	outputStr := tester.AssertWslCommand("cat", "/etc/update-manager/release-upgrades")
	cfg, err := ini.Load([]byte(outputStr))
	if err != nil {
		tester.Logf("Contents of /etc/update-manager/release-upgrades:\n%s", outputStr)
		tester.Fatal("Failed to parse ini file")
	}

	section, err := cfg.GetSection("DEFAULT")
	if err != nil {
		tester.Logf("Contents of /etc/update-manager/release-upgrades:\n%s", outputStr)
		tester.Fatal("Failed to find section DEFAULT in /etc/update-manager/release-upgrades")
	}
	value, err := section.GetKey("Prompt")
	if err != nil {
		tester.Logf("Contents of /etc/update-manager/release-upgrades:\n%s", outputStr)
		tester.Fatal("Failed to find key 'Prompt' in DEFAULT section of /etc/update-manager/release-upgrades")
	}

	expectedPolicy := expectedUpgradePolicy(*distroName)
	if value.String() != expectedUpgradePolicy(expectedPolicy) {
		tester.Logf("Contents of /etc/update-manager/release-upgrades:\n%s", outputStr)
		tester.Logf("Parsed policy: %s", value.String())
		tester.Logf("Expected policy: %s", expectedUpgradePolicy(expectedPolicy))
		tester.Fatal("Wrong upgrade policy")
	}
}

// Upgrade policy is not overriden every launch
func assertUpgradePolicyAppliedOnce(tester *Tester, creationTimestamp string) {
	tester.AssertOsCommand("wsl.exe", "-t", *distroName)
	tester.AssertLauncherCommand("run echo Hello")

	newTimestamp := tester.AssertWslCommand("date", "-r", "/etc/update-manager/release-upgrades")
	if creationTimestamp != newTimestamp {
		tester.Logf("Launcher is modifying release upgrade file more than once")
	}
}

// Shuts down, then boots with the launcher
func assertRebootWithLauncher(tester *Tester) {
	tester.AssertOsCommand("wsl.exe", "-t", *distroName)
	tester.AssertLauncherCommand("run echo Hello")
}

func TestBasicSetup(t *testing.T) {
	// Wrapping testing.T to get the friendly additions to its API as declared in `wsl_tester.go`.
	tester := WslTester(t)

	// Invoke the launcher as if the user did: `<launcher>.exe install --ui=gui`
	outStr := tester.AssertLauncherCommand("install --ui=gui") // without install the launcher will run bash.
	if len(outStr) == 0 {
		tester.Fatal("Failed to install the distro: No output produced.")
	}

	assertUserNotRoot(&tester)
	assertLanguagePacksMarked(&tester)
	assertCorrectReleaseRootfs(&tester)
	assertSystemdEnabled(&tester)
	assertSysusersServiceWorks(&tester)

	assertRebootWithLauncher(&tester)
	assertCorrectUpgradePolicy(&tester)

<<<<<<< HEAD
	// TODO: Assert more. We have other expectations about the most basic setup.
}

// This tests the experience that most users have:
// opening WSL from the store or from the Start menu
func TestDefaultExperience(t *testing.T) {
	tester := WslTester(t)

	ctx, cancel := context.WithCancel(context.Background())
	defer cancel()

	shellCommand := []string{"-noninteractive", "-nologo", "-noprofile", "-command",
		*launcherName, "install --root --ui=none"} // TODO: Change to ...*launcherName, "--hide-console")
	cmd := exec.CommandContext(ctx, "powershell.exe", shellCommand...)

	var out bytes.Buffer
	cmd.Stdout = &out
	cmd.Stderr = &out

	cmd.Start()

	assertStatusTransition := func(fromStatus string, toStatus string) string {
		status := getDistroStatus(&tester)
		for status == fromStatus {
			time.Sleep(1 * time.Second)
			status = getDistroStatus(&tester)
		}
		if status != toStatus {
			tester.Logf("In transition from '%s' to '%s': Unexpected state '%s'", fromStatus, toStatus, status)
			tester.Logf("Output: %s", out.String())
			tester.Fatal("Unexpected Distro state transition")
		}
		return status
	}

	// Completing installation
	assertStatusTransition("DistroNotFound", "Installing")
	assertStatusTransition("Installing", "Running")
	assertStatusTransition("Running", "Stopped")

	// Ensuring proper installation
	if !strings.Contains(out.String(), "Installation successful!") { // TODO: Change this to parse MOTD
		tester.Logf("Status: %s", getDistroStatus(&tester))
		tester.Logf("Output: %s", out.String())
		tester.Fatal("Distro was shut down without finishing install")
	}
=======
	release_upgrades_date := tester.AssertWslCommand("date", "-r", "/etc/update-manager/release-upgrades")
	assertRebootWithLauncher(&tester)
	assertUpgradePolicyAppliedOnce(&tester, release_upgrades_date)
>>>>>>> c58ffb49
}
<|MERGE_RESOLUTION|>--- conflicted
+++ resolved
@@ -1,259 +1,241 @@
-package test_runner
-
-import (
-<<<<<<< HEAD
-	"bytes"
-	"context"
-	"os/exec"
-=======
-	"gopkg.in/ini.v1"
->>>>>>> c58ffb49
-	"strings"
-	"testing"
-	"time"
-)
-
-<<<<<<< HEAD
-func getDistroStatus(t *Tester) string {
-	// wsl -l -v outputs UTF-16 (See https://github.com/microsoft/WSL/issues/4607)
-	// We use $env:WSL_UTF8=1 to prevent this (Available from 0.64.0 onwards https://github.com/microsoft/WSL/releases/tag/0.64.0)
-	str := t.AssertOsCommand("powershell.exe", "-noninteractive", "-nologo", "-noprofile", "-command",
-		"$env:WSL_UTF8=1 ; wsl -l -v")
-
-	for _, line := range strings.Split(str, "\n")[1:] {
-		columns := strings.Fields(line)
-		// columns = {[*], distroName, status, WSL-version}
-		if len(columns) < 3 {
-			continue
-		}
-		idx := 0
-		if columns[idx] == "*" {
-			idx++
-		}
-		if columns[idx] == *distroName {
-			return columns[idx+1]
-		}
-	}
-	return "DistroNotFound"
-}
-
-func TestBasicSetup(t *testing.T) {
-	// Wrapping testing.T to get the friendly additions to its API as declared in `wsl_tester.go`.
-	tester := WslTester(t)
-
-	// Invoke the launcher as if the user did: `<launcher>.exe install --ui=gui`
-	outStr := tester.AssertLauncherCommand("install --ui=gui") // without install the launcher will run bash.
-	if len(outStr) == 0 {
-		tester.Fatal("Failed to install the distro: No output produced.")
-=======
-func expectedUpgradePolicy(distro string) string {
-	if distro == "Ubuntu" {
-		return "lts"
-	}
-	if strings.HasPrefix(distro, "Ubuntu") && strings.HasSuffix(distro, "LTS") {
-		return "never"
->>>>>>> c58ffb49
-	}
-	// Preview and Dev
-	return "normal"
-}
-
-// After completing the setup, the OOBE must have created a new user and the distro launcher must have set it as the default.
-func assertUserNotRoot(tester *Tester) {
-	outputStr := tester.AssertWslCommand("whoami")
-	notRoot := strings.Fields(outputStr)[0]
-	if notRoot == "root" {
-		tester.Logf("%s", outputStr)
-		tester.Fatal("Default user should not be root.")
-	}
-}
-
-// Subiquity either installs or marks for installation the relevant language packs for the chosen language.
-func assertLanguagePacksMarked(tester *Tester) {
-	outputStr := tester.AssertWslCommand("apt-mark", "showinstall", "language-pack\\*")
-	packs := strings.Fields(outputStr)
-	tester.Logf("%s", outputStr) // I'd like to see what packs were installed in the end, just in case.
-	if len(packs) == 0 {
-		tester.Fatal("At least one language pack should have been installed or marked for installation, but apt-mark command output is empty.")
-	}
-}
-
-// Proper release. Ensures the right tarball was used as rootfs.
-func assertCorrectReleaseRootfs(tester *Tester) {
-	expectedRelease := func() string {
-		if *distroName == "Ubuntu-Preview" {
-			return "22.10"
-		}
-		if *distroName == "Ubuntu" {
-			return "22.04"
-		}
-		if *distroName == "Ubuntu22.04LTS" {
-			return "22.04"
-		}
-		if *distroName == "Ubuntu20.04LTS" {
-			return "20.04"
-		}
-		if *distroName == "Ubuntu18.04LTS" {
-			return "18.04"
-		}
-		return "22.10" // Development version
-	}()
-	if len(expectedRelease) == 0 {
-		tester.Logf("Unknown Ubuntu release corresponding to distro name '%s'", *distroName)
-		tester.Fatal("Unexpected value provided via --distro-name")
-	}
-	outputStr := tester.AssertWslCommand("lsb_release", "-r")
-	cfg, err := ini.Load([]byte(outputStr))
-	if err != nil {
-		tester.Logf("Output of lsb_release -r:\n%s", outputStr)
-		tester.Fatal("Failed to parse ini file")
-	}
-
-	release := cfg.Section(ini.DefaultSection).Key("Release")
-	if release.String() != expectedRelease {
-		tester.Logf("Output of lsb_release -r:\n%s", outputStr)
-		tester.Logf("Parsed release:   %s", release.String())
-		tester.Logf("Expected release: %s", expectedRelease)
-		tester.Fatal("Unexpected release string")
-	}
-}
-
-// Ensures systemd was enabled.
-func assertSystemdEnabled(tester *Tester) {
-	tester.AssertWslCommand("busctl", "list", "--no-pager")
-
-	getSystemdStatus := func() string {
-		outputStr := tester.AssertWslCommand("bash", "-ec", "systemctl is-system-running --wait || exit 0")
-		return strings.TrimSpace(outputStr)
-	}
-
-	status := getSystemdStatus()
-	if status != "degraded" && status != "running" {
-		tester.Logf("%s", status)
-		tester.Fatal("Systemd failed to start")
-	}
-}
-
-// Sysusers service fix
-func assertSysusersServiceWorks(tester *Tester) {
-	tester.AssertWslCommand("systemctl", "status", "systemd-sysusers.service")
-}
-
-// Upgrade policy matches launcher
-func assertCorrectUpgradePolicy(tester *Tester) {
-	outputStr := tester.AssertWslCommand("cat", "/etc/update-manager/release-upgrades")
-	cfg, err := ini.Load([]byte(outputStr))
-	if err != nil {
-		tester.Logf("Contents of /etc/update-manager/release-upgrades:\n%s", outputStr)
-		tester.Fatal("Failed to parse ini file")
-	}
-
-	section, err := cfg.GetSection("DEFAULT")
-	if err != nil {
-		tester.Logf("Contents of /etc/update-manager/release-upgrades:\n%s", outputStr)
-		tester.Fatal("Failed to find section DEFAULT in /etc/update-manager/release-upgrades")
-	}
-	value, err := section.GetKey("Prompt")
-	if err != nil {
-		tester.Logf("Contents of /etc/update-manager/release-upgrades:\n%s", outputStr)
-		tester.Fatal("Failed to find key 'Prompt' in DEFAULT section of /etc/update-manager/release-upgrades")
-	}
-
-	expectedPolicy := expectedUpgradePolicy(*distroName)
-	if value.String() != expectedUpgradePolicy(expectedPolicy) {
-		tester.Logf("Contents of /etc/update-manager/release-upgrades:\n%s", outputStr)
-		tester.Logf("Parsed policy: %s", value.String())
-		tester.Logf("Expected policy: %s", expectedUpgradePolicy(expectedPolicy))
-		tester.Fatal("Wrong upgrade policy")
-	}
-}
-
-// Upgrade policy is not overriden every launch
-func assertUpgradePolicyAppliedOnce(tester *Tester, creationTimestamp string) {
-	tester.AssertOsCommand("wsl.exe", "-t", *distroName)
-	tester.AssertLauncherCommand("run echo Hello")
-
-	newTimestamp := tester.AssertWslCommand("date", "-r", "/etc/update-manager/release-upgrades")
-	if creationTimestamp != newTimestamp {
-		tester.Logf("Launcher is modifying release upgrade file more than once")
-	}
-}
-
-// Shuts down, then boots with the launcher
-func assertRebootWithLauncher(tester *Tester) {
-	tester.AssertOsCommand("wsl.exe", "-t", *distroName)
-	tester.AssertLauncherCommand("run echo Hello")
-}
-
-func TestBasicSetup(t *testing.T) {
-	// Wrapping testing.T to get the friendly additions to its API as declared in `wsl_tester.go`.
-	tester := WslTester(t)
-
-	// Invoke the launcher as if the user did: `<launcher>.exe install --ui=gui`
-	outStr := tester.AssertLauncherCommand("install --ui=gui") // without install the launcher will run bash.
-	if len(outStr) == 0 {
-		tester.Fatal("Failed to install the distro: No output produced.")
-	}
-
-	assertUserNotRoot(&tester)
-	assertLanguagePacksMarked(&tester)
-	assertCorrectReleaseRootfs(&tester)
-	assertSystemdEnabled(&tester)
-	assertSysusersServiceWorks(&tester)
-
-	assertRebootWithLauncher(&tester)
-	assertCorrectUpgradePolicy(&tester)
-
-<<<<<<< HEAD
-	// TODO: Assert more. We have other expectations about the most basic setup.
-}
-
-// This tests the experience that most users have:
-// opening WSL from the store or from the Start menu
-func TestDefaultExperience(t *testing.T) {
-	tester := WslTester(t)
-
-	ctx, cancel := context.WithCancel(context.Background())
-	defer cancel()
-
-	shellCommand := []string{"-noninteractive", "-nologo", "-noprofile", "-command",
-		*launcherName, "install --root --ui=none"} // TODO: Change to ...*launcherName, "--hide-console")
-	cmd := exec.CommandContext(ctx, "powershell.exe", shellCommand...)
-
-	var out bytes.Buffer
-	cmd.Stdout = &out
-	cmd.Stderr = &out
-
-	cmd.Start()
-
-	assertStatusTransition := func(fromStatus string, toStatus string) string {
-		status := getDistroStatus(&tester)
-		for status == fromStatus {
-			time.Sleep(1 * time.Second)
-			status = getDistroStatus(&tester)
-		}
-		if status != toStatus {
-			tester.Logf("In transition from '%s' to '%s': Unexpected state '%s'", fromStatus, toStatus, status)
-			tester.Logf("Output: %s", out.String())
-			tester.Fatal("Unexpected Distro state transition")
-		}
-		return status
-	}
-
-	// Completing installation
-	assertStatusTransition("DistroNotFound", "Installing")
-	assertStatusTransition("Installing", "Running")
-	assertStatusTransition("Running", "Stopped")
-
-	// Ensuring proper installation
-	if !strings.Contains(out.String(), "Installation successful!") { // TODO: Change this to parse MOTD
-		tester.Logf("Status: %s", getDistroStatus(&tester))
-		tester.Logf("Output: %s", out.String())
-		tester.Fatal("Distro was shut down without finishing install")
-	}
-=======
-	release_upgrades_date := tester.AssertWslCommand("date", "-r", "/etc/update-manager/release-upgrades")
-	assertRebootWithLauncher(&tester)
-	assertUpgradePolicyAppliedOnce(&tester, release_upgrades_date)
->>>>>>> c58ffb49
-}
+package test_runner
+
+import (
+	"bytes"
+	"context"
+	"gopkg.in/ini.v1"
+	"os/exec"
+	"strings"
+	"testing"
+	"time"
+)
+
+func expectedUpgradePolicy(distro string) string {
+	if distro == "Ubuntu" {
+		return "lts"
+	}
+	if strings.HasPrefix(distro, "Ubuntu") && strings.HasSuffix(distro, "LTS") {
+		return "never"
+	}
+	// Preview and Dev
+	return "normal"
+}
+
+// After completing the setup, the OOBE must have created a new user and the distro launcher must have set it as the default.
+func assertUserNotRoot(tester *Tester) {
+	outputStr := tester.AssertWslCommand("whoami")
+	notRoot := strings.Fields(outputStr)[0]
+	if notRoot == "root" {
+		tester.Logf("%s", outputStr)
+		tester.Fatal("Default user should not be root.")
+	}
+}
+
+// Subiquity either installs or marks for installation the relevant language packs for the chosen language.
+func assertLanguagePacksMarked(tester *Tester) {
+	outputStr := tester.AssertWslCommand("apt-mark", "showinstall", "language-pack\\*")
+	packs := strings.Fields(outputStr)
+	tester.Logf("%s", outputStr) // I'd like to see what packs were installed in the end, just in case.
+	if len(packs) == 0 {
+		tester.Fatal("At least one language pack should have been installed or marked for installation, but apt-mark command output is empty.")
+	}
+}
+
+// Proper release. Ensures the right tarball was used as rootfs.
+func assertCorrectReleaseRootfs(tester *Tester) {
+	expectedRelease := func() string {
+		if *distroName == "Ubuntu-Preview" {
+			return "22.10"
+		}
+		if *distroName == "Ubuntu" {
+			return "22.04"
+		}
+		if *distroName == "Ubuntu22.04LTS" {
+			return "22.04"
+		}
+		if *distroName == "Ubuntu20.04LTS" {
+			return "20.04"
+		}
+		if *distroName == "Ubuntu18.04LTS" {
+			return "18.04"
+		}
+		return "22.10" // Development version
+	}()
+	if len(expectedRelease) == 0 {
+		tester.Logf("Unknown Ubuntu release corresponding to distro name '%s'", *distroName)
+		tester.Fatal("Unexpected value provided via --distro-name")
+	}
+	outputStr := tester.AssertWslCommand("lsb_release", "-r")
+	cfg, err := ini.Load([]byte(outputStr))
+	if err != nil {
+		tester.Logf("Output of lsb_release -r:\n%s", outputStr)
+		tester.Fatal("Failed to parse ini file")
+	}
+
+	release := cfg.Section(ini.DefaultSection).Key("Release")
+	if release.String() != expectedRelease {
+		tester.Logf("Output of lsb_release -r:\n%s", outputStr)
+		tester.Logf("Parsed release:   %s", release.String())
+		tester.Logf("Expected release: %s", expectedRelease)
+		tester.Fatal("Unexpected release string")
+	}
+}
+
+// Ensures systemd was enabled.
+func assertSystemdEnabled(tester *Tester) {
+	tester.AssertWslCommand("busctl", "list", "--no-pager")
+
+	getSystemdStatus := func() string {
+		outputStr := tester.AssertWslCommand("bash", "-ec", "systemctl is-system-running --wait || exit 0")
+		return strings.TrimSpace(outputStr)
+	}
+
+	status := getSystemdStatus()
+	if status != "degraded" && status != "running" {
+		tester.Logf("%s", status)
+		tester.Fatal("Systemd failed to start")
+	}
+}
+
+// Sysusers service fix
+func assertSysusersServiceWorks(tester *Tester) {
+	tester.AssertWslCommand("systemctl", "status", "systemd-sysusers.service")
+}
+
+// Upgrade policy matches launcher
+func assertCorrectUpgradePolicy(tester *Tester) {
+	outputStr := tester.AssertWslCommand("cat", "/etc/update-manager/release-upgrades")
+	cfg, err := ini.Load([]byte(outputStr))
+	if err != nil {
+		tester.Logf("Contents of /etc/update-manager/release-upgrades:\n%s", outputStr)
+		tester.Fatal("Failed to parse ini file")
+	}
+
+	section, err := cfg.GetSection("DEFAULT")
+	if err != nil {
+		tester.Logf("Contents of /etc/update-manager/release-upgrades:\n%s", outputStr)
+		tester.Fatal("Failed to find section DEFAULT in /etc/update-manager/release-upgrades")
+	}
+	value, err := section.GetKey("Prompt")
+	if err != nil {
+		tester.Logf("Contents of /etc/update-manager/release-upgrades:\n%s", outputStr)
+		tester.Fatal("Failed to find key 'Prompt' in DEFAULT section of /etc/update-manager/release-upgrades")
+	}
+
+	expectedPolicy := expectedUpgradePolicy(*distroName)
+	if value.String() != expectedUpgradePolicy(expectedPolicy) {
+		tester.Logf("Contents of /etc/update-manager/release-upgrades:\n%s", outputStr)
+		tester.Logf("Parsed policy: %s", value.String())
+		tester.Logf("Expected policy: %s", expectedUpgradePolicy(expectedPolicy))
+		tester.Fatal("Wrong upgrade policy")
+	}
+}
+
+// Upgrade policy is not overriden every launch
+func assertUpgradePolicyAppliedOnce(tester *Tester, creationTimestamp string) {
+	tester.AssertOsCommand("wsl.exe", "-t", *distroName)
+	tester.AssertLauncherCommand("run echo Hello")
+
+	newTimestamp := tester.AssertWslCommand("date", "-r", "/etc/update-manager/release-upgrades")
+	if creationTimestamp != newTimestamp {
+		tester.Logf("Launcher is modifying release upgrade file more than once")
+	}
+}
+
+// Shuts down, then boots with the launcher
+func assertRebootWithLauncher(tester *Tester) {
+	tester.AssertOsCommand("wsl.exe", "-t", *distroName)
+	tester.AssertLauncherCommand("run echo Hello")
+}
+
+func assertGetDistroStatus(t *Tester) string {
+	// wsl -l -v outputs UTF-16 (See https://github.com/microsoft/WSL/issues/4607)
+	// We use $env:WSL_UTF8=1 to prevent this (Available from 0.64.0 onwards https://github.com/microsoft/WSL/releases/tag/0.64.0)
+	str := t.AssertOsCommand("powershell.exe", "-noninteractive", "-nologo", "-noprofile", "-command",
+		"$env:WSL_UTF8=1 ; wsl -l -v")
+
+	for _, line := range strings.Split(str, "\n")[1:] {
+		columns := strings.Fields(line)
+		// columns = {[*], distroName, status, WSL-version}
+		if len(columns) < 3 {
+			continue
+		}
+		idx := 0
+		if columns[idx] == "*" {
+			idx++
+		}
+		if columns[idx] == *distroName {
+			return columns[idx+1]
+		}
+	}
+	return "DistroNotFound"
+}
+
+func TestBasicSetup(t *testing.T) {
+	// Wrapping testing.T to get the friendly additions to its API as declared in `wsl_tester.go`.
+	tester := WslTester(t)
+
+	// Invoke the launcher as if the user did: `<launcher>.exe install --ui=gui`
+	outStr := tester.AssertLauncherCommand("install --ui=gui") // without install the launcher will run bash.
+	if len(outStr) == 0 {
+		tester.Fatal("Failed to install the distro: No output produced.")
+	}
+
+	assertUserNotRoot(&tester)
+	assertLanguagePacksMarked(&tester)
+	assertCorrectReleaseRootfs(&tester)
+	assertSystemdEnabled(&tester)
+	assertSysusersServiceWorks(&tester)
+
+	assertRebootWithLauncher(&tester)
+	assertCorrectUpgradePolicy(&tester)
+
+	release_upgrades_date := tester.AssertWslCommand("date", "-r", "/etc/update-manager/release-upgrades")
+	assertRebootWithLauncher(&tester)
+	assertUpgradePolicyAppliedOnce(&tester, release_upgrades_date)
+}
+
+// This tests the experience that most users have:
+// opening WSL from the store or from the Start menu
+func TestDefaultExperience(t *testing.T) {
+	tester := WslTester(t)
+
+	ctx, cancel := context.WithCancel(context.Background())
+	defer cancel()
+
+	shellCommand := []string{"-noninteractive", "-nologo", "-noprofile", "-command",
+		*launcherName, "install --root --ui=none"} // TODO: Change to ...*launcherName, "--hide-console")
+	cmd := exec.CommandContext(ctx, "powershell.exe", shellCommand...)
+
+	var out bytes.Buffer
+	cmd.Stdout = &out
+	cmd.Stderr = &out
+
+	cmd.Start()
+
+	assertStatusTransition := func(fromStatus string, toStatus string) string {
+		status := assertGetDistroStatus(&tester)
+		for status == fromStatus {
+			time.Sleep(1 * time.Second)
+			status = assertGetDistroStatus(&tester)
+		}
+		if status != toStatus {
+			tester.Logf("In transition from '%s' to '%s': Unexpected state '%s'", fromStatus, toStatus, status)
+			tester.Logf("Output: %s", out.String())
+			tester.Fatal("Unexpected Distro state transition")
+		}
+		return status
+	}
+
+	// Completing installation
+	assertStatusTransition("DistroNotFound", "Installing")
+	assertStatusTransition("Installing", "Running")
+	assertStatusTransition("Running", "Stopped")
+
+	// Ensuring proper installation
+	if !strings.Contains(out.String(), "Installation successful!") { // TODO: Change this to parse MOTD
+		tester.Logf("Status: %s", assertGetDistroStatus(&tester))
+		tester.Logf("Output: %s", out.String())
+		tester.Fatal("Distro was shut down without finishing install")
+	}
+}