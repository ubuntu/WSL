﻿<?xml version="1.0" encoding="utf-8"?>
<Project ToolsVersion="4.0" xmlns="http://schemas.microsoft.com/developer/msbuild/2003">
  <ItemGroup>
    <ClCompile Include="..\..\DistroLauncher\ApplicationStrategy.cpp">
      <Filter>DistroSources</Filter>
    </ClCompile>
    <ClCompile Include="..\..\DistroLauncher\DistributionInfo.cpp">
      <Filter>DistroSources</Filter>
    </ClCompile>
    <ClCompile Include="..\..\DistroLauncher\exit_status_parser.cpp">
      <Filter>DistroSources</Filter>
    </ClCompile>
    <ClCompile Include="..\..\DistroLauncher\ExitStatus.cpp">
      <Filter>DistroSources</Filter>
    </ClCompile>
    <ClCompile Include="..\..\DistroLauncher\extended_cli_parser.cpp">
      <Filter>DistroSources</Filter>
    </ClCompile>
    <ClCompile Include="..\..\DistroLauncher\find_main_thread_window.cpp">
      <Filter>DistroSources</Filter>
    </ClCompile>
    <ClCompile Include="..\..\DistroLauncher\Helpers.cpp">
      <Filter>DistroSources</Filter>
    </ClCompile>
    <ClCompile Include="..\..\DistroLauncher\ini_find_value.cpp">
      <Filter>DistroSources</Filter>
    </ClCompile>
    <ClCompile Include="..\..\DistroLauncher\local_named_pipe.cpp">
      <Filter>DistroSources</Filter>
    </ClCompile>
    <ClCompile Include="..\..\DistroLauncher\ProcessRunner.cpp">
      <Filter>DistroSources</Filter>
    </ClCompile>
    <ClCompile Include="..\..\DistroLauncher\OOBE.cpp">
      <Filter>DistroSources</Filter>
    </ClCompile>
    <ClCompile Include="..\..\DistroLauncher\stdafx.cpp">
      <Filter>DistroSources</Filter>
    </ClCompile>
    <ClCompile Include="..\..\DistroLauncher\Win32Utils.cpp">
      <Filter>DistroSources</Filter>
    </ClCompile>
    <ClCompile Include="..\..\DistroLauncher\WindowsUserInfo.cpp">
      <Filter>DistroSources</Filter>
    </ClCompile>
    <ClCompile Include="..\..\DistroLauncher\WslApiLoader.cpp">
      <Filter>DistroSources</Filter>
    </ClCompile>
    <ClCompile Include="..\..\DistroLauncher\WSLInfo.cpp">
      <Filter>DistroSources</Filter>
    </ClCompile>
    <ClCompile Include="ConsoleServiceTests.cpp">
      <Filter>TestSources</Filter>
    </ClCompile>
    <ClCompile Include="ExitStatusParserTests.cpp">
      <Filter>TestSources</Filter>
    </ClCompile>
    <ClCompile Include="ExtendedCliParserTests.cpp">
      <Filter>TestSources</Filter>
    </ClCompile>
    <ClCompile Include="IniFindValueTests.cpp">
      <Filter>TestSources</Filter>
    </ClCompile>
    <ClCompile Include="InstallerControllerTests.cpp">
      <Filter>TestSources</Filter>
    </ClCompile>
    <ClCompile Include="LocalNamedPipeTests.cpp">
      <Filter>TestSources</Filter>
    </ClCompile>
    <ClCompile Include="main.cpp">
      <Filter>TestSources</Filter>
    </ClCompile>
    <ClCompile Include="SplashControllerTests.cpp">
      <Filter>TestSources</Filter>
    </ClCompile>
    <ClCompile Include="StateMachineTests.cpp">
      <Filter>TestSources</Filter>
    </ClCompile>
    <ClCompile Include="sudo_tests.cpp">
      <Filter>TestSources</Filter>
    </ClCompile>
    <ClCompile Include="named_mutex_tests.cpp">
      <Filter>TestSources</Filter>
    </ClCompile>
    <ClCompile Include="..\..\DistroLauncher\named_mutex.cpp">
      <Filter>DistroSources</Filter>
    </ClCompile>
    <ClCompile Include="mock_api.cpp">
      <Filter>TestSources</Filter>
    </ClCompile>
    <ClCompile Include="ChildProcessTests.cpp" />
    <ClCompile Include="FakeChildProcessImpl.cpp" />
    <ClCompile Include="..\..\DistroLauncher\ChildProcess.cpp" />
<<<<<<< HEAD
    <ClCompile Include="..\..\DistroLauncher\upgrade_policy.cpp">
      <Filter>DistroSources</Filter>
    </ClCompile>
    <ClCompile Include="upgrade_policy_tests.cpp">
      <Filter>TestSources</Filter>
    </ClCompile>
=======
    <ClCompile Include="SetOnceNamedEventTests.cpp" />
    <ClCompile Include="..\..\DistroLauncher\SetOnceNamedEvent.cpp" />
>>>>>>> 2dea82fa
  </ItemGroup>
  <ItemGroup>
    <ClInclude Include="InstallerControllerTestPolicies.h" />
    <ClInclude Include="mock_api.h" />
    <ClInclude Include="FakeChildProcessImpl.h" />
  </ItemGroup>
  <ItemGroup>
    <None Include="packages.config" />
  </ItemGroup>
  <ItemGroup>
    <Filter Include="TestSources">
      <UniqueIdentifier>{f981c0b6-1b19-4d9b-aa3c-cd3684d8af88}</UniqueIdentifier>
    </Filter>
    <Filter Include="DistroSources">
      <UniqueIdentifier>{c6954f59-9f21-4dd8-a33d-693e8797d882}</UniqueIdentifier>
    </Filter>
  </ItemGroup>
</Project><|MERGE_RESOLUTION|>--- conflicted
+++ resolved
@@ -1,122 +1,119 @@
-﻿<?xml version="1.0" encoding="utf-8"?>
-<Project ToolsVersion="4.0" xmlns="http://schemas.microsoft.com/developer/msbuild/2003">
-  <ItemGroup>
-    <ClCompile Include="..\..\DistroLauncher\ApplicationStrategy.cpp">
-      <Filter>DistroSources</Filter>
-    </ClCompile>
-    <ClCompile Include="..\..\DistroLauncher\DistributionInfo.cpp">
-      <Filter>DistroSources</Filter>
-    </ClCompile>
-    <ClCompile Include="..\..\DistroLauncher\exit_status_parser.cpp">
-      <Filter>DistroSources</Filter>
-    </ClCompile>
-    <ClCompile Include="..\..\DistroLauncher\ExitStatus.cpp">
-      <Filter>DistroSources</Filter>
-    </ClCompile>
-    <ClCompile Include="..\..\DistroLauncher\extended_cli_parser.cpp">
-      <Filter>DistroSources</Filter>
-    </ClCompile>
-    <ClCompile Include="..\..\DistroLauncher\find_main_thread_window.cpp">
-      <Filter>DistroSources</Filter>
-    </ClCompile>
-    <ClCompile Include="..\..\DistroLauncher\Helpers.cpp">
-      <Filter>DistroSources</Filter>
-    </ClCompile>
-    <ClCompile Include="..\..\DistroLauncher\ini_find_value.cpp">
-      <Filter>DistroSources</Filter>
-    </ClCompile>
-    <ClCompile Include="..\..\DistroLauncher\local_named_pipe.cpp">
-      <Filter>DistroSources</Filter>
-    </ClCompile>
-    <ClCompile Include="..\..\DistroLauncher\ProcessRunner.cpp">
-      <Filter>DistroSources</Filter>
-    </ClCompile>
-    <ClCompile Include="..\..\DistroLauncher\OOBE.cpp">
-      <Filter>DistroSources</Filter>
-    </ClCompile>
-    <ClCompile Include="..\..\DistroLauncher\stdafx.cpp">
-      <Filter>DistroSources</Filter>
-    </ClCompile>
-    <ClCompile Include="..\..\DistroLauncher\Win32Utils.cpp">
-      <Filter>DistroSources</Filter>
-    </ClCompile>
-    <ClCompile Include="..\..\DistroLauncher\WindowsUserInfo.cpp">
-      <Filter>DistroSources</Filter>
-    </ClCompile>
-    <ClCompile Include="..\..\DistroLauncher\WslApiLoader.cpp">
-      <Filter>DistroSources</Filter>
-    </ClCompile>
-    <ClCompile Include="..\..\DistroLauncher\WSLInfo.cpp">
-      <Filter>DistroSources</Filter>
-    </ClCompile>
-    <ClCompile Include="ConsoleServiceTests.cpp">
-      <Filter>TestSources</Filter>
-    </ClCompile>
-    <ClCompile Include="ExitStatusParserTests.cpp">
-      <Filter>TestSources</Filter>
-    </ClCompile>
-    <ClCompile Include="ExtendedCliParserTests.cpp">
-      <Filter>TestSources</Filter>
-    </ClCompile>
-    <ClCompile Include="IniFindValueTests.cpp">
-      <Filter>TestSources</Filter>
-    </ClCompile>
-    <ClCompile Include="InstallerControllerTests.cpp">
-      <Filter>TestSources</Filter>
-    </ClCompile>
-    <ClCompile Include="LocalNamedPipeTests.cpp">
-      <Filter>TestSources</Filter>
-    </ClCompile>
-    <ClCompile Include="main.cpp">
-      <Filter>TestSources</Filter>
-    </ClCompile>
-    <ClCompile Include="SplashControllerTests.cpp">
-      <Filter>TestSources</Filter>
-    </ClCompile>
-    <ClCompile Include="StateMachineTests.cpp">
-      <Filter>TestSources</Filter>
-    </ClCompile>
-    <ClCompile Include="sudo_tests.cpp">
-      <Filter>TestSources</Filter>
-    </ClCompile>
-    <ClCompile Include="named_mutex_tests.cpp">
-      <Filter>TestSources</Filter>
-    </ClCompile>
-    <ClCompile Include="..\..\DistroLauncher\named_mutex.cpp">
-      <Filter>DistroSources</Filter>
-    </ClCompile>
-    <ClCompile Include="mock_api.cpp">
-      <Filter>TestSources</Filter>
-    </ClCompile>
-    <ClCompile Include="ChildProcessTests.cpp" />
-    <ClCompile Include="FakeChildProcessImpl.cpp" />
-    <ClCompile Include="..\..\DistroLauncher\ChildProcess.cpp" />
-<<<<<<< HEAD
-    <ClCompile Include="..\..\DistroLauncher\upgrade_policy.cpp">
-      <Filter>DistroSources</Filter>
-    </ClCompile>
-    <ClCompile Include="upgrade_policy_tests.cpp">
-      <Filter>TestSources</Filter>
-    </ClCompile>
-=======
-    <ClCompile Include="SetOnceNamedEventTests.cpp" />
-    <ClCompile Include="..\..\DistroLauncher\SetOnceNamedEvent.cpp" />
->>>>>>> 2dea82fa
-  </ItemGroup>
-  <ItemGroup>
-    <ClInclude Include="InstallerControllerTestPolicies.h" />
-    <ClInclude Include="mock_api.h" />
-    <ClInclude Include="FakeChildProcessImpl.h" />
-  </ItemGroup>
-  <ItemGroup>
-    <None Include="packages.config" />
-  </ItemGroup>
-  <ItemGroup>
-    <Filter Include="TestSources">
-      <UniqueIdentifier>{f981c0b6-1b19-4d9b-aa3c-cd3684d8af88}</UniqueIdentifier>
-    </Filter>
-    <Filter Include="DistroSources">
-      <UniqueIdentifier>{c6954f59-9f21-4dd8-a33d-693e8797d882}</UniqueIdentifier>
-    </Filter>
-  </ItemGroup>
-</Project>+﻿<?xml version="1.0" encoding="utf-8"?>
+<Project ToolsVersion="4.0" xmlns="http://schemas.microsoft.com/developer/msbuild/2003">
+  <ItemGroup>
+    <ClCompile Include="..\..\DistroLauncher\ApplicationStrategy.cpp">
+      <Filter>DistroSources</Filter>
+    </ClCompile>
+    <ClCompile Include="..\..\DistroLauncher\DistributionInfo.cpp">
+      <Filter>DistroSources</Filter>
+    </ClCompile>
+    <ClCompile Include="..\..\DistroLauncher\exit_status_parser.cpp">
+      <Filter>DistroSources</Filter>
+    </ClCompile>
+    <ClCompile Include="..\..\DistroLauncher\ExitStatus.cpp">
+      <Filter>DistroSources</Filter>
+    </ClCompile>
+    <ClCompile Include="..\..\DistroLauncher\extended_cli_parser.cpp">
+      <Filter>DistroSources</Filter>
+    </ClCompile>
+    <ClCompile Include="..\..\DistroLauncher\find_main_thread_window.cpp">
+      <Filter>DistroSources</Filter>
+    </ClCompile>
+    <ClCompile Include="..\..\DistroLauncher\Helpers.cpp">
+      <Filter>DistroSources</Filter>
+    </ClCompile>
+    <ClCompile Include="..\..\DistroLauncher\ini_find_value.cpp">
+      <Filter>DistroSources</Filter>
+    </ClCompile>
+    <ClCompile Include="..\..\DistroLauncher\local_named_pipe.cpp">
+      <Filter>DistroSources</Filter>
+    </ClCompile>
+    <ClCompile Include="..\..\DistroLauncher\ProcessRunner.cpp">
+      <Filter>DistroSources</Filter>
+    </ClCompile>
+    <ClCompile Include="..\..\DistroLauncher\OOBE.cpp">
+      <Filter>DistroSources</Filter>
+    </ClCompile>
+    <ClCompile Include="..\..\DistroLauncher\stdafx.cpp">
+      <Filter>DistroSources</Filter>
+    </ClCompile>
+    <ClCompile Include="..\..\DistroLauncher\Win32Utils.cpp">
+      <Filter>DistroSources</Filter>
+    </ClCompile>
+    <ClCompile Include="..\..\DistroLauncher\WindowsUserInfo.cpp">
+      <Filter>DistroSources</Filter>
+    </ClCompile>
+    <ClCompile Include="..\..\DistroLauncher\WslApiLoader.cpp">
+      <Filter>DistroSources</Filter>
+    </ClCompile>
+    <ClCompile Include="..\..\DistroLauncher\WSLInfo.cpp">
+      <Filter>DistroSources</Filter>
+    </ClCompile>
+    <ClCompile Include="ConsoleServiceTests.cpp">
+      <Filter>TestSources</Filter>
+    </ClCompile>
+    <ClCompile Include="ExitStatusParserTests.cpp">
+      <Filter>TestSources</Filter>
+    </ClCompile>
+    <ClCompile Include="ExtendedCliParserTests.cpp">
+      <Filter>TestSources</Filter>
+    </ClCompile>
+    <ClCompile Include="IniFindValueTests.cpp">
+      <Filter>TestSources</Filter>
+    </ClCompile>
+    <ClCompile Include="InstallerControllerTests.cpp">
+      <Filter>TestSources</Filter>
+    </ClCompile>
+    <ClCompile Include="LocalNamedPipeTests.cpp">
+      <Filter>TestSources</Filter>
+    </ClCompile>
+    <ClCompile Include="main.cpp">
+      <Filter>TestSources</Filter>
+    </ClCompile>
+    <ClCompile Include="SplashControllerTests.cpp">
+      <Filter>TestSources</Filter>
+    </ClCompile>
+    <ClCompile Include="StateMachineTests.cpp">
+      <Filter>TestSources</Filter>
+    </ClCompile>
+    <ClCompile Include="sudo_tests.cpp">
+      <Filter>TestSources</Filter>
+    </ClCompile>
+    <ClCompile Include="named_mutex_tests.cpp">
+      <Filter>TestSources</Filter>
+    </ClCompile>
+    <ClCompile Include="..\..\DistroLauncher\named_mutex.cpp">
+      <Filter>DistroSources</Filter>
+    </ClCompile>
+    <ClCompile Include="mock_api.cpp">
+      <Filter>TestSources</Filter>
+    </ClCompile>
+    <ClCompile Include="ChildProcessTests.cpp" />
+    <ClCompile Include="FakeChildProcessImpl.cpp" />
+    <ClCompile Include="..\..\DistroLauncher\ChildProcess.cpp" />
+    <ClCompile Include="SetOnceNamedEventTests.cpp" />
+    <ClCompile Include="..\..\DistroLauncher\SetOnceNamedEvent.cpp" />
+    <ClCompile Include="..\..\DistroLauncher\upgrade_policy.cpp">
+      <Filter>DistroSources</Filter>
+    </ClCompile>
+    <ClCompile Include="upgrade_policy_tests.cpp">
+      <Filter>TestSources</Filter>
+    </ClCompile>
+  </ItemGroup>
+  <ItemGroup>
+    <ClInclude Include="InstallerControllerTestPolicies.h" />
+    <ClInclude Include="mock_api.h" />
+    <ClInclude Include="FakeChildProcessImpl.h" />
+  </ItemGroup>
+  <ItemGroup>
+    <None Include="packages.config" />
+  </ItemGroup>
+  <ItemGroup>
+    <Filter Include="TestSources">
+      <UniqueIdentifier>{f981c0b6-1b19-4d9b-aa3c-cd3684d8af88}</UniqueIdentifier>
+    </Filter>
+    <Filter Include="DistroSources">
+      <UniqueIdentifier>{c6954f59-9f21-4dd8-a33d-693e8797d882}</UniqueIdentifier>
+    </Filter>
+  </ItemGroup>
+</Project>